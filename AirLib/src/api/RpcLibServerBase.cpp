--- conflicted
+++ resolved
@@ -157,16 +157,8 @@
             return getVehicleSimApi(vehicle_name)->testLineOfSightToPoint(point.to());
         });
 
-<<<<<<< HEAD
-        pimpl_->server.bind("simTestLineOfSightBetweenPoints", [&](double lat1, double lon1, float alt1, double lat2, double lon2, float alt2) -> bool {
-            GeoPoint point1(lat1, lon1, alt1);
-            GeoPoint point2(lat2, lon2, alt2);
-
-            return getWorldSimApi()->testLineOfSightBetweenPoints(point1, point2);
-=======
         pimpl_->server.bind("simTestLineOfSightBetweenPoints", [&](const RpcLibAdaptorsBase::GeoPoint& point1, const RpcLibAdaptorsBase::GeoPoint& point2) -> bool {
-            return getVehicleSimApi("")->testLineOfSightBetweenPoints(point1.to(), point2.to());
->>>>>>> fa9c3393
+            return getWorldSimApi()->testLineOfSightBetweenPoints(point1.to(), point2.to());
         });
 
         pimpl_->server.bind("simGetWorldExtents", [&]() -> vector<RpcLibAdaptorsBase::GeoPoint> {
