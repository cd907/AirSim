--- conflicted
+++ resolved
@@ -1,81 +1,3 @@
-<<<<<<< HEAD
-// Copyright (c) Microsoft Corporation. All rights reserved.
-// Licensed under the MIT License.
-
-#ifndef msr_airlib_vehicles_Px4MultiRotor_hpp
-#define msr_airlib_vehicles_Px4MultiRotor_hpp
-
-#include "vehicles/multirotor/firmwares/mavlink/MavLinkMultirotorApi.hpp"
-#include "common/AirSimSettings.hpp"
-#include "sensors/SensorFactory.hpp"
-#include "vehicles/multirotor/MultiRotorParams.hpp"
-
-namespace msr { namespace airlib {
-
-class Px4MultiRotorParams : public MultiRotorParams {
-public:
-    Px4MultiRotorParams(const AirSimSettings::MavLinkVehicleSetting& vehicle_setting, std::shared_ptr<const SensorFactory> sensor_factory)
-        : sensor_factory_(sensor_factory)
-    {
-        connection_info_ = getConnectionInfo(vehicle_setting);
-    }
-
-    virtual ~Px4MultiRotorParams() = default;
-
-    virtual std::unique_ptr<MultirotorApiBase> createMultirotorApi() override
-    {
-        unique_ptr<MultirotorApiBase> api(new MavLinkMultirotorApi());
-        auto api_ptr = static_cast<MavLinkMultirotorApi*>(api.get());
-        api_ptr->initialize(connection_info_, &getSensors(), true);
-
-        return api;
-    }
-
-    virtual void setupParams() override
-    {
-        auto& params = getParams();
-
-        if (connection_info_.model == "Blacksheep") {
-            setupFrameBlacksheep(params);
-        }
-        else if (connection_info_.model == "Flamewheel") {
-            setupFrameFlamewheel(params);
-        }
-        else if (connection_info_.model == "FlamewheelFLA") {
-            setupFrameFlamewheelFLA(params);
-        }
-        else if (connection_info_.model == "Hexacopter") {
-            setupFrameGenericHex(params);
-        }
-        else if (connection_info_.model == "Octocopter") {
-            setupFrameGenericOcto(params);
-        }
-        else //Generic
-            setupFrameGenericQuad(params);
-    }
-
-protected:
-    virtual const SensorFactory* getSensorFactory() const override
-    {
-        return sensor_factory_.get();
-    }
-
-private:
-    static const AirSimSettings::MavLinkConnectionInfo& getConnectionInfo(const AirSimSettings::MavLinkVehicleSetting& vehicle_setting)
-    {
-        return vehicle_setting.connection_info;
-    }
-
-
-private:
-    AirSimSettings::MavLinkConnectionInfo connection_info_;
-    std::shared_ptr<const SensorFactory> sensor_factory_;
-
-};
-
-}} //namespace
-#endif
-=======
 // Copyright (c) Microsoft Corporation. All rights reserved.
 // Licensed under the MIT License.
 
@@ -128,6 +50,9 @@
             else if (connection_info_.model == "Hexacopter") {
                 setupFrameGenericHex(params);
             }
+            else if (connection_info_.model == "Octocopter") {
+                setupFrameGenericOcto(params);
+            }
             else //Generic
                 setupFrameGenericQuad(params);
         }
@@ -150,5 +75,4 @@
     };
 }
 } //namespace
-#endif
->>>>>>> 18be74d9
+#endif