--- conflicted
+++ resolved
@@ -1,4 +1,6 @@
-<<<<<<< HEAD
+// Copyright (c) Microsoft Corporation. All rights reserved.
+// Licensed under the MIT License.
+
 #include "MavLinkConnectionImpl.hpp"
 #include "Utils.hpp"
 #include "../serial_com/Port.h"
@@ -369,376 +371,3 @@
 		waiting_for_msg_ = false;
 	}
 }
-=======
-// Copyright (c) Microsoft Corporation. All rights reserved.
-// Licensed under the MIT License.
-
-#include "MavLinkConnectionImpl.hpp"
-#include "Utils.hpp"
-#include "../serial_com/Port.h"
-#include "../serial_com/SerialPort.hpp"
-#include "../serial_com/UdpClientPort.hpp"
-#include "../serial_com/TcpClientPort.hpp"
-#include <boost/thread.hpp>
-#define MAVLINK_PACKED
-
-STRICT_MODE_OFF
-#include "../mavlink/common/mavlink.h"
-#include "../mavlink/mavlink_helpers.h"
-#include "../mavlink/mavlink_types.h"
-STRICT_MODE_ON
-
-static const uint8_t mavlink_message_crcs[256] = MAVLINK_MESSAGE_CRCS;
-static const uint8_t mavlink_message_lengths[256] = MAVLINK_MESSAGE_LENGTHS;
-
-using namespace common_utils;
-using namespace mavlinkcom_impl;
-
-MavLinkConnectionImpl::MavLinkConnectionImpl()
-{
-	closed = true;
-}
-std::string MavLinkConnectionImpl::getName() {
-	return name;
-}
-
-MavLinkConnectionImpl::~MavLinkConnectionImpl()
-{
-	con_.reset();
-	close();
-}
-
-std::shared_ptr<MavLinkConnection>  MavLinkConnectionImpl::createConnection(const std::string& nodeName, Port* port)
-{
-	// std::shared_ptr<MavLinkCom> owner, const std::string& nodeName
-	std::shared_ptr<MavLinkConnection> con = std::make_shared<MavLinkConnection>();
-	con->startListening(nodeName, std::shared_ptr<Port>(port));
-	return con;
-}
-
-std::shared_ptr<MavLinkConnection>  MavLinkConnectionImpl::connectLocalUdp(const std::string& nodeName, std::string localAddr, int localPort)
-{
-	UdpClientPort* socket = new UdpClientPort();
-
-	socket->connect(localAddr, localPort, "", 0);
-
-	return createConnection(nodeName, socket);
-}
-
-std::shared_ptr<MavLinkConnection>  MavLinkConnectionImpl::connectRemoteUdp(const std::string& nodeName, std::string localAddr, std::string remoteAddr, int remotePort)
-{
-	UdpClientPort* socket = new UdpClientPort();
-
-	socket->connect(localAddr, 0, remoteAddr, remotePort);
-
-	return createConnection(nodeName, socket);
-}
-
-std::shared_ptr<MavLinkConnection>  MavLinkConnectionImpl::connectTcp(const std::string& nodeName, std::string localAddr, const std::string& remoteIpAddr, int remotePort)
-{
-	TcpClientPort* socket = new TcpClientPort();
-
-	socket->connect(localAddr, 0, remoteIpAddr, remotePort);
-
-	return createConnection(nodeName, socket);
-}
-
-std::shared_ptr<MavLinkConnection>  MavLinkConnectionImpl::connectSerial(const std::string& nodeName, std::string name, int baudRate, const std::string initString)
-{
-	SerialPort * serial = new SerialPort();
-
-	int hr = serial->connect(name.c_str(), baudRate);
-	if (hr < 0)
-		throw std::runtime_error(Utils::stringf("Could not open the serial port %s, error=%d", name.c_str(), hr));
-
-	// send this right away.
-	if (initString.size() > 0) {
-		hr = serial->write(reinterpret_cast<const uint8_t*>(initString.c_str()), static_cast<int>(initString.size()));
-		if (hr < 0)
-			throw std::runtime_error(Utils::stringf("Could not send initial string to the serial port %s, error=%d", name.c_str(), hr));
-	}
-
-	return createConnection(nodeName, serial);
-}
-
-void MavLinkConnectionImpl::startListening(std::shared_ptr<MavLinkConnection> parent, const std::string& nodeName, std::shared_ptr<Port> connectedPort)
-{
-	name = nodeName;
-	con_ = parent;
-	close();
-	closed = false;
-	port = connectedPort;
-	read_thread = std::thread{ &MavLinkConnectionImpl::readPackets, this };
-	publish_thread_ = std::thread{ &MavLinkConnectionImpl::publishPackets, this };
-}
-
-// log every message that is "sent" using sendMessage.
-void MavLinkConnectionImpl::startLoggingSendMessage(std::shared_ptr<MavLinkLog> log)
-{
-	sendLog_ = log;
-}
-
-void MavLinkConnectionImpl::stopLoggingSendMessage()
-{
-	sendLog_ = nullptr;
-}
-
-void MavLinkConnectionImpl::close()
-{
-	closed = true;
-	if (port != nullptr) {
-		port->close();
-		port = nullptr;
-	}
-
-	if (read_thread.joinable()) {
-		read_thread.join();
-	}
-	if (publish_thread_.joinable()) {
-        msg_available_.post();
-		publish_thread_.join();
-	}
-	sendLog_ = nullptr;
-}
-
-bool MavLinkConnectionImpl::isOpen()
-{
-    return !closed;
-}
-
-int MavLinkConnectionImpl::getTargetComponentId()
-{
-	return this->other_component_id;
-}
-int MavLinkConnectionImpl::getTargetSystemId()
-{
-	return this->other_system_id;
-}
-
-uint8_t MavLinkConnectionImpl::getNextSequence()
-{
-	std::lock_guard<std::mutex> guard(buffer_mutex);
-	return next_seq++;
-}
-
-void MavLinkConnectionImpl::sendMessage(const MavLinkMessage& msg)
-{
-	if (!closed) {
-		if (sendLog_ != nullptr)
-		{
-			sendLog_->write(msg);
-		}
-		const mavlink_message_t& m = reinterpret_cast<const mavlink_message_t&>(msg);
-		std::lock_guard<std::mutex> guard(buffer_mutex);
-		unsigned len = mavlink_msg_to_send_buffer(message_buf, &m);
-		port->write(message_buf, len);
-	}
-}
-
-void MavLinkConnectionImpl::sendMessage(const MavLinkMessageBase& msg)
-{
-	mavlink_message_t m;
-	m.magic = MAVLINK_STX;
-	m.msgid = msg.msgid;
-	m.sysid = msg.sysid;
-	m.compid = msg.compid;
-	m.seq = getNextSequence();
-
-	// pack the payload buffer.
-	int len = msg.pack(reinterpret_cast<char*>(m.payload64));
-
-	// calculate checksum
-	uint8_t crc_extra = mavlink_message_crcs[m.msgid];
-	int msglen = mavlink_message_lengths[m.msgid];
-	if (len != msglen) {
-		throw std::runtime_error(Utils::stringf("Message length %d doesn't match expected length%d\n", len, msglen));
-	}
-	m.len = msglen;
-	m.checksum = crc_calculate((reinterpret_cast<const uint8_t*>(&m)) + 3, MAVLINK_CORE_HEADER_LEN);
-	crc_accumulate_buffer(&m.checksum, reinterpret_cast<const char*>(&m.payload64[0]), msglen);
-#if MAVLINK_CRC_EXTRA
-	crc_accumulate(crc_extra, &m.checksum);
-#endif
-	mavlink_ck_a(&m) = (uint8_t)(m.checksum & 0xFF);
-	mavlink_ck_b(&m) = (uint8_t)(m.checksum >> 8);
-
-	// send the message, now that it is ready
-	sendMessage(reinterpret_cast<const MavLinkMessage&>(m));
-}
-
-int MavLinkConnectionImpl::subscribe(MessageHandler handler)
-{
-	MessageHandlerEntry entry = { static_cast<int>(listeners.size() + 1), handler = handler };
-	std::lock_guard<std::mutex> guard(listener_mutex);
-	listeners.push_back(entry);
-	snapshot_stale = true;
-	return entry.id;
-}
-void MavLinkConnectionImpl::unsubscribe(int id)
-{
-	std::lock_guard<std::mutex> guard(listener_mutex);
-	for (auto ptr = listeners.begin(), end = listeners.end(); ptr != end; ptr++)
-	{
-		if ((*ptr).id == id)
-		{
-			listeners.erase(ptr);
-			snapshot_stale = true;
-			break;
-		}
-	}
-}
-
-void MavLinkConnectionImpl::joinLeftSubscriber(std::shared_ptr<MavLinkConnection> remote, std::shared_ptr<MavLinkConnection> con, const MavLinkMessage& msg)
-{
-    // forward messages from our connected node to the remote proxy.
-    remote->sendMessage(msg);
-}
-
-void MavLinkConnectionImpl::joinRightSubscriber(std::shared_ptr<MavLinkConnection>con, const MavLinkMessage& msg)
-{
-    // forward messages from remote proxy to local connected node
-    this->sendMessage(msg);
-}
-
-void MavLinkConnectionImpl::join(std::shared_ptr<MavLinkConnection> remote, bool subscribeToLeft, bool subscribeToRight)
-{
-    if (subscribeToLeft)
-	    this->subscribe(std::bind(&MavLinkConnectionImpl::joinLeftSubscriber, this, remote, std::placeholders::_1, std::placeholders::_2));
-
-    if (subscribeToRight)
-	    remote->subscribe(std::bind(&MavLinkConnectionImpl::joinRightSubscriber, this, std::placeholders::_1, std::placeholders::_2));
-}
-
-void MavLinkConnectionImpl::readPackets()
-{
-	std::shared_ptr<Port> safePort = this->port;
-	mavlink_message_t msg;
-	mavlink_status_t status;
-	mavlink_status_t statusBuffer; // intermediate state
-	mavlink_message_t msgBuffer; // intermediate state.
-	const int MAXBUFFER = 512;
-	uint8_t* buffer = new uint8_t[MAXBUFFER];
-	statusBuffer.parse_state = MAVLINK_PARSE_STATE_IDLE;
-	int channel = 0;
-	int hr = 0;
-	while (hr == 0 && con_ != nullptr && !closed)
-	{
-		int read = 0;
-		if (safePort->isClosed())
-		{
-			// hmmm, wait till it is opened?
-			std::this_thread::sleep_for(std::chrono::milliseconds(10));
-			continue;
-		}
-
-		int count = safePort->read(buffer, MAXBUFFER);
-		if (count <= 0) {
-			// error, so just try again...
-			continue;
-		}
-		for (int i = 0; i < count; i++)
-		{
-			uint8_t frame_state = mavlink_frame_char_buffer(&msgBuffer, &statusBuffer, buffer[i], &msg, &status);
-
-			if (frame_state == MAVLINK_FRAMING_INCOMPLETE) {
-				continue;
-			}
-			else if (frame_state == MAVLINK_FRAMING_BAD_CRC) {
-				Utils::logError(Utils::stringf("MavLink message %d, seqno %x has bad CRC %x received, expecting %x!", 
-					static_cast<int>(msgBuffer.msgid), static_cast<int>(msgBuffer.seq), static_cast<int>(buffer[i]), static_cast<int>(msgBuffer.checksum)).c_str());
-			}
-			else if (frame_state == MAVLINK_FRAMING_OK)
-			{
-				int msgId = msg.msgid;
-
-				// pick up the sysid/compid of the remote node we are connected to.
-				if (other_system_id == -1) {
-					other_system_id = msg.sysid;
-					other_component_id = msg.compid;
-				}
-
-				if (con_ != nullptr && !closed)
-				{
-					// queue event for publishing.
-                    {
-                        std::lock_guard<std::mutex> guard(msg_queue_mutex_);
-                        MavLinkMessage& message = reinterpret_cast<MavLinkMessage&>(msg);
-                        msg_queue_.push(message);
-                        long size = msg_queue_.size();
-                        if (size > max_queue_length_) {
-                            max_queue_length_ = size;
-                        }
-                    }
-					if (waiting_for_msg_) {
-						msg_available_.post();
-					}
-				}
-			}
-			else {
-				Utils::logError("Unknown frame_state %d", frame_state);
-			}
-		}	
-
-	} //while
-
-	delete buffer;
-
-} //readPackets
-
-void MavLinkConnectionImpl::drainQueue()
-{
-	MavLinkMessage message;
-	bool hasMsg = true;
-	while (hasMsg) {
-		hasMsg = false;
-		{
-			std::lock_guard<std::mutex> guard(msg_queue_mutex_);
-			if (!msg_queue_.empty()) {
-				message = msg_queue_.front();
-				msg_queue_.pop();
-				hasMsg = true;
-			}
-		}
-		if (!hasMsg)
-		{
-			return;
-		}
-		// publish the message from this thread, this is safer than publishing from the readPackets thread
-		// as it ensures we don't lose messages if the listener is slow.
-		if (snapshot_stale) {
-			// this is tricky, the clear has to be done outside the lock because it is destructing the handlers
-			// and the handler might try and call unsubscribe, which needs to be able to grab the lock, otherwise
-			// we would get a deadlock.
-			snapshot.clear();
-
-			std::lock_guard<std::mutex> guard(listener_mutex);
-			snapshot = listeners;
-			snapshot_stale = false;
-		}
-		auto end = snapshot.end();
-		std::shared_ptr<MavLinkConnection> sharedPtr = std::shared_ptr<MavLinkConnection>(this->con_);
-		for (auto ptr = snapshot.begin(); ptr != end; ptr++)
-		{
-			try {
-				(*ptr).handler(sharedPtr, message);
-			}
-			catch (std::runtime_error e) {
-				Utils::logError("MavLinkConnection subscriber threw exception: %s", e.what());
-			}
-		}
-	}
-}
-
-void MavLinkConnectionImpl::publishPackets()
-{
-	while (!closed) {
-
-		drainQueue();
-		
-		waiting_for_msg_ = true;
-		msg_available_.wait();
-		waiting_for_msg_ = false;
-	}
-}
-
->>>>>>> 681f4469
